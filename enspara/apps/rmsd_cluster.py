import sys
import argparse
import os
import logging
import itertools
import pickle
import json

from functools import partial
from multiprocessing import cpu_count

import numpy as np
import mdtraj as md

from enspara.cluster import KHybrid
from enspara.util import array as ra
from enspara.cluster.util import load_frames
from enspara.util import load_as_concatenated
from enspara import exception

from enspara.apps.reassign import reassign

logger = logging.getLogger(__name__)
logger.setLevel(logging.INFO)


def process_command_line(argv):
    '''Parse the command line and do a first-pass on processing them into a
    format appropriate for the rest of the script.'''

    parser = argparse.ArgumentParser(formatter_class=argparse.
                                     ArgumentDefaultsHelpFormatter)

    parser.add_argument(
        '--trajectories', required=True, nargs="+", action='append',
        help="The aligned xtc files to cluster.")
    parser.add_argument(
        '--topology', required=True, action='append',
        help="The topology file for the trajectories.")
    parser.add_argument(
        '--algorithm', required=True, choices=["khybrid"],
        help="The clustering algorithm to use.")
    parser.add_argument(
        '--atoms', default='name C or name O or name CA or name N or name CB',
        help="The atoms from the trajectories (using MDTraj atom-selection"
             "syntax) to cluster based upon.")
    parser.add_argument(
        '--rmsd-cutoff', required=True, type=float,
        help="The RMSD cutoff (in nm) to determine cluster size.")
    parser.add_argument(
        '--processes', default=cpu_count(), type=int,
        help="Number processes to use for loading and clustering.")
    parser.add_argument(
        '--partitions', default=None, type=int,
        help="Use this number of pivots when delegating to md.rmsd. "
             "This can avoid md.rmsd's large-dataset segfault.")
    parser.add_argument(
        '--subsample', default=None, type=int,
        help="Subsample the input trajectories by the given factor. "
             "1 implies no subsampling.")
    parser.add_argument(
        '--output-path', default='',
        help="The output path for results (distances, assignments, centers).")
    parser.add_argument(
        '--output-tag', default='',
        help="An optional extra string prepended to output filenames (useful"
             "for giving this choice of parameters a name to separate it from"
             "other clusterings or proteins.")

    args = parser.parse_args(argv[1:])

    if len(args.topology) != len(args.trajectories):
        raise exception.ImproperlyConfigured(
            "The number of --topology and --trajectory flags must agree.")

    return args


def rmsd_hack(trj, ref, partitions=None, **kwargs):

    if partitions is None:
        return md.rmsd(trj, ref)

    pivots = np.linspace(0, len(trj), num=partitions+1, dtype='int')

    rmsds = np.zeros(len(trj))

    for i in range(len(pivots)-1):
        s = slice(pivots[i], pivots[i+1])
        rmsds[s] = md.rmsd(trj[s], ref, **kwargs)

    return rmsds


def filenames(args):

    tag_params = [
        args.output_tag,
        args.algorithm,
        str(args.rmsd_cutoff)]

    if args.subsample:
        tag_params.append(str(args.subsample)+'subsample')

    path_stub = os.path.join(args.output_path, '-'.join(tag_params))

    return {
        'distances': path_stub+'-distances.h5',
        'centers': path_stub+'-centers.pkl',
        'assignments': path_stub+'-assignments.h5',
    }


def load(topologies, trajectories, selection, stride, processes):

    sentinel_trj = md.load(topologies[0])
    try:
        # noop, but causes fast-fail w/bad args.atoms
        sentinel_trj.top.select(selection)
    except:
        raise exception.DataInvalid((
            "The provided selection '{s}' didn't match the topology"
            "file, {t}").format(s=selection, t=topologies))

    flat_trjs = []
    configs = []
    for topfile, trjset in zip(topologies, trajectories):
        top = md.load(topfile).top
        for trj in trjset:
            flat_trjs.append(trj)
            configs.append({
                'top': top,
                'stride': stride,
                'atom_indices': top.select(selection)
                })

    assert all([len(c['atom_indices']) == len(configs[0]['atom_indices'])
                for c in configs]), \
        "Number of atoms across different input topologies differed: %s" % \
        [(t, (c['atom_indices'])) for t, c in zip(topologies, configs)]

    logger.info(
        "Loading %s trajectories with %s atoms using %s processes"
        "(subsampling %s)",
        len(flat_trjs), len(top.select(selection)), processes, stride)
    assert len(top.select(selection)) > 0, "No atoms selected for clustering"

    lengths, xyz = load_as_concatenated(
        flat_trjs, args=configs, processes=processes)

    logger.info(
        "Loaded %s frames.", len(xyz))

    return lengths, xyz, top.subset(top.select(selection))


def load_asymm_frames(result, trajectories, topology, subsample):

    frames = []
    begin_index = 0
    for topfile, trjset in zip(topology, trajectories):
        end_index = begin_index + len(trjset)
        subframes = load_frames(
            list(itertools.chain(*trajectories)),
            [c for c in result.center_indices
             if begin_index <= c[0] < end_index],
            top=md.load(topfile).top,
            stride=subsample)

        frames.extend(subframes)
        begin_index += len(trjset)

    return frames


<<<<<<< HEAD
=======
def reassign(topologies, trajectories, atoms, centers, processes):

    logger.info("Reassigning dataset.")
    assignments = []
    distances = []

    try:
        for topfile, trjfiles in zip(topologies, trajectories):
            top = md.load(topfile).top

            for trjfile in trjfiles:
                trj = md.load(trjfile, top=top, atom_indices=top.select(atoms))

                _, single_assignments, single_distances = \
                    assign_to_nearest_center(trj, centers, md.rmsd)

                assignments.append(single_assignments)
                distances.append(single_distances)
    except:
        print("topfile was", topfile)
        print("trjfile was", trjfile)
        raise

    if all([len(assignments[0]) == len(a) for a in assignments]):
        logger.info("Trajectory lengths are homogenous. Output will "
                    "be np.ndarrays.")
        assert all([len(distances[0]) == len(d) for d in distances])
        return np.array(assignments), np.array(distances)
    else:
        logger.info("Trajectory lengths are heterogenous. Output will "
                    "be ra.RaggedArrays.")
        return ra.RaggedArray(assignments), ra.RaggedArray(distances)


def position_of_first_difference(paths):
    for i, chars in enumerate(zip(*paths)):
        print(chars)
        if not all(chars[0] == char_i for char_i in chars):
            break

    return i


>>>>>>> 1e015295
def main(argv=None):
    '''Run the driver script for this module. This code only runs if we're
    being run as a script. Otherwise, it's silent and just exposes methods.'''
    args = process_command_line(argv)

    i = position_of_first_difference(args.topology)

    targets = {topf[i:]: "%s xtcs" % len(trjfs) for topf, trjfs
               in zip(args.topology, args.trajectories)}
    logger.info("Beginning RMSD Clusutering app. Operating on targets:\n%s",
                json.dumps(targets, indent=4))

    lengths, xyz, select_top = load(
        args.topology, args.trajectories, selection=args.atoms,
        stride=args.subsample, processes=args.processes)

    logger.info(
        "Loading finished. Clustering using atoms matching '%s'.", args.atoms)

    clustering = KHybrid(
        metric=partial(rmsd_hack, partitions=args.partitions),
        cluster_radius=args.rmsd_cutoff)

    # md.rmsd requires an md.Trajectory object, so wrap `xyz` in
    # the topology.
    clustering.fit(md.Trajectory(xyz=xyz, topology=select_top))

    logger.info(
        "Clustered %s frames into %s clusters in %s seconds.",
        sum(lengths), len(clustering.centers_), clustering.runtime_)

    result = clustering.result_.partition(lengths)

    outdir = os.path.dirname(filenames(args)['centers'])
    logger.info("Saving cluster centers at %s", outdir)

    try:
        os.makedirs(outdir)
    except FileExistsError:
        pass

    with open(filenames(args)['centers'], 'wb') as f:
        centers = load_asymm_frames(result, args.trajectories, args.topology,
                                    args.subsample)
        pickle.dump(centers, f)

    if args.subsample:
        # overwrite temporary output with actual results
        assig, dist = reassign(
            args.topology, args.trajectories, args.atoms,
            centers=result.centers)

        ra.save(filenames(args)['distances'], dist)
        ra.save(filenames(args)['assignments'], assig)
    else:
        ra.save(filenames(args)['distances'], result.distances)
        ra.save(filenames(args)['assignments'], result.assignments)

    logger.info("Success! Data can be found in %s.",
                os.path.dirname(filenames(args)['distances']))

    return 0

if __name__ == "__main__":
    sys.exit(main(sys.argv))<|MERGE_RESOLUTION|>--- conflicted
+++ resolved
@@ -173,42 +173,6 @@
     return frames
 
 
-<<<<<<< HEAD
-=======
-def reassign(topologies, trajectories, atoms, centers, processes):
-
-    logger.info("Reassigning dataset.")
-    assignments = []
-    distances = []
-
-    try:
-        for topfile, trjfiles in zip(topologies, trajectories):
-            top = md.load(topfile).top
-
-            for trjfile in trjfiles:
-                trj = md.load(trjfile, top=top, atom_indices=top.select(atoms))
-
-                _, single_assignments, single_distances = \
-                    assign_to_nearest_center(trj, centers, md.rmsd)
-
-                assignments.append(single_assignments)
-                distances.append(single_distances)
-    except:
-        print("topfile was", topfile)
-        print("trjfile was", trjfile)
-        raise
-
-    if all([len(assignments[0]) == len(a) for a in assignments]):
-        logger.info("Trajectory lengths are homogenous. Output will "
-                    "be np.ndarrays.")
-        assert all([len(distances[0]) == len(d) for d in distances])
-        return np.array(assignments), np.array(distances)
-    else:
-        logger.info("Trajectory lengths are heterogenous. Output will "
-                    "be ra.RaggedArrays.")
-        return ra.RaggedArray(assignments), ra.RaggedArray(distances)
-
-
 def position_of_first_difference(paths):
     for i, chars in enumerate(zip(*paths)):
         print(chars)
@@ -218,7 +182,6 @@
     return i
 
 
->>>>>>> 1e015295
 def main(argv=None):
     '''Run the driver script for this module. This code only runs if we're
     being run as a script. Otherwise, it's silent and just exposes methods.'''
